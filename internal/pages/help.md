--- conflicted
+++ resolved
@@ -47,11 +47,7 @@
 <details>
   <summary>How do I format my posts?</summary>
 
-<<<<<<< HEAD
-  The software that powers this pod {{ .InstanceName }} ([prologic/twtxt](https://github.com/jointwt/twtxt))
-=======
   The software that powers this pod {{ .InstanceName }} ([jointwt/twtxt](https://github.com/jointwt/twtxt))
->>>>>>> 2fe0d435
   supports what's called [Markdown](https://en.wikipedia.org/wiki/Markdown).
   (_It actually support the full syntax of Markdown really but it is not recommended as twtxt posts are limited  to single lines and length_)
 
