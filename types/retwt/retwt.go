package retwt

import (
	"bufio"
	"encoding/base32"
	"encoding/gob"
	"encoding/json"
	"errors"
	"fmt"
	"io"
	"regexp"
	"strings"
	"time"

	"github.com/jointwt/twtxt/types"
	log "github.com/sirupsen/logrus"
	"golang.org/x/crypto/blake2b"
)

func init() {
	gob.Register(&reTwt{})
}

var (
	tagsRe    = regexp.MustCompile(`#([-\w]+)`)
	subjectRe = regexp.MustCompile(`^(@(?:<.*>|[a-zA-Z0-9][a-zA-Z0-9_-]+)[, ]*)*(\(.*?\))(.*)`)

	uriTagsRe     = regexp.MustCompile(`#<(.*?) .*?>`)
	uriMentionsRe = regexp.MustCompile(`@<(.*?) (.*?)>`)
)

type reTwt struct {
	twter   types.Twter
	text    string
	created time.Time

	hash     string
	mentions []types.TwtMention
	tags     []types.TwtTag
}

var _ types.Twt = (*reTwt)(nil)
var _ gob.GobEncoder = (*reTwt)(nil)
var _ gob.GobDecoder = (*reTwt)(nil)

func (twt reTwt) Links() types.LinkList { return nil }
func (twt reTwt) GobEncode() ([]byte, error) {
	enc := struct {
		Twter   types.Twter `json:"twter"`
		Text    string      `json:"text"`
		Created time.Time   `json:"created"`
		Hash    string      `json:"hash"`
	}{twt.twter, twt.text, twt.created, twt.hash}

	if twt.text == "" {
		return nil, fmt.Errorf("empty twt: %v", twt)
	}
	return json.Marshal(enc)
}
func (twt *reTwt) GobDecode(data []byte) error {
	enc := struct {
		Twter   types.Twter `json:"twter"`
		Text    string      `json:"text"`
		Created time.Time   `json:"created"`
		Hash    string      `json:"hash"`
	}{}
	err := json.Unmarshal(data, &enc)

	twt.twter = enc.Twter
	twt.text = enc.Text
	twt.created = enc.Created
	twt.hash = enc.Hash

	return err
}

func (twt reTwt) String() string {
	return fmt.Sprintf("%v\t%v\n", twt.created.Format(time.RFC3339), twt.text)
}

func NewReTwt(twter types.Twter, text string, created time.Time) *reTwt {
	return &reTwt{twter: twter, text: text, created: created}
}
func (twt reTwt) Clone() types.Twt {
	return &reTwt{twter: twt.twter, text: twt.text, created: twt.created}
}

func DecodeJSON(data []byte) (types.Twt, error) {
	twt := &reTwt{}
	if err := twt.GobDecode(data); err != nil {
		return types.NilTwt, err
	}
	return twt, nil
}

func ParseLine(line string, twter types.Twter) (twt types.Twt, err error) {
	twt = types.NilTwt

	if line == "" {
		return
	}
	if strings.HasPrefix(line, "#") {
		return
	}

	re := regexp.MustCompile(`^(.+?)(\s+)(.+)$`) // .+? is ungreedy
	parts := re.FindStringSubmatch(line)
	// "Submatch 0 is the match of the entire expression, submatch 1 the
	// match of the first parenthesized subexpression, and so on."
	if len(parts) != 4 {
		err = ErrInvalidTwtLine
		return
	}

	created, err := ParseTime(parts[1])
	if err != nil {
		err = ErrInvalidTwtLine
		return
	}

	text := parts[3]

	twt = &reTwt{twter: twter, created: created, text: text}

	return
}

func ParseFile(r io.Reader, twter types.Twter) (*retwtFile, error) {
	scanner := bufio.NewScanner(r)

	nLines, nErrors := 0, 0

	f := &retwtFile{twter: twter}

	for scanner.Scan() {
		line := scanner.Text()
		nLines++

		twt, err := ParseLine(line, twter)
		if err != nil {
			nErrors++
			continue
		}

		if twt.IsZero() {
			continue
		}

		f.twts = append(f.twts, twt)
	}
	if err := scanner.Err(); err != nil {
		return nil, err
	}

	if (nLines+nErrors > 0) && nLines == nErrors {
		log.Warnf("erroneous feed dtected (nLines + nErrors > 0 && nLines == nErrors): %d/%d", nLines, nErrors)
		return nil, ErrInvalidFeed
	}

	return f, nil
}

func (twt reTwt) Twter() types.Twter { return twt.twter }
func (twt reTwt) Text() string       { return twt.text }
func (twt reTwt) MarkdownText() string {
	// we assume FmtOpts is always null for markdown.
	return formatMentionsAndTags(nil, twt.text, types.MarkdownFmt)
}
func (twt reTwt) FormatTwt() string {
	return twt.String()
}

func (twt reTwt) FormatText(textFmt types.TwtTextFormat, fmtOpts types.FmtOpts) string {
	text := strings.ReplaceAll(twt.text, "\u2028", "\n")
	return formatMentionsAndTags(fmtOpts, text, textFmt)
}
func (twt *reTwt) ExpandLinks(opts types.FmtOpts, lookup types.FeedLookup) {
	twt.text = ExpandTag(opts, twt.text)
	twt.text = ExpandMentions(opts, lookup, twt.text)
}

func (twt reTwt) Created() time.Time { return twt.created }
func (twt reTwt) MarshalJSON() ([]byte, error) {
	var tags types.TagList = twt.Tags()
	return json.Marshal(struct {
		Twter        types.Twter `json:"twter"`
		Text         string      `json:"text"`
		Created      time.Time   `json:"created"`
		MarkdownText string      `json:"markdownText"`

		// Dynamic Fields
		Hash    string   `json:"hash"`
		Tags    []string `json:"tags"`
		Subject string   `json:"subject"`
	}{
		Twter:        twt.Twter(),
		Text:         twt.Text(),
		Created:      twt.Created(),
		MarkdownText: twt.MarkdownText(),

		// Dynamic Fields
		Hash:    twt.Hash(),
		Tags:    tags.Tags(),
<<<<<<< HEAD
		Subject: twt.Subject().FormatText(),
=======
		Subject: twt.Subject().FormatDisplay(),
>>>>>>> b603d3c3
	})
}

// Mentions ...
func (twt reTwt) Mentions() types.MentionList {
	if twt.mentions != nil {
		return twt.mentions
	}

	seen := make(map[string]struct{})
	matches := uriMentionsRe.FindAllStringSubmatch(twt.text, -1)
	for _, match := range matches {
		twter := types.Twter{Nick: match[1], URL: match[2]}
		if _, ok := seen[twter.URL]; !ok {
			twt.mentions = append(twt.mentions, &reMention{twter})
			seen[twter.URL] = struct{}{}
		}
	}

	return twt.mentions
}

// Tags ...
func (twt reTwt) Tags() types.TagList {
	if twt.tags != nil {
		return twt.tags
	}

	seen := make(map[string]struct{})

	matches := tagsRe.FindAllStringSubmatch(twt.text, -1)
	matches = append(matches, uriTagsRe.FindAllStringSubmatch(twt.text, -1)...)

	for _, match := range matches {
		tag := match[1]
		if _, ok := seen[tag]; !ok {
			twt.tags = append(twt.tags, &reTag{tag})
			seen[tag] = struct{}{}
		}
	}

	return twt.tags
}

// Subject ...
func (twt reTwt) Subject() types.Subject {
	match := subjectRe.FindStringSubmatch(twt.text)
	if match != nil {
		matchingSubject := match[2]
		matchedURITags := uriTagsRe.FindAllStringSubmatch(matchingSubject, -1)
		if matchedURITags != nil {
			// Re-add the (#xxx) back as the output
			return reSubject(fmt.Sprintf("(#%s)", matchedURITags[0][1]))
		}
		return reSubject(matchingSubject)
	}

	// By default the subject is the Twt's Hash being replied to.
	return reSubject(fmt.Sprintf("(#%s)", twt.Hash()))
}

// Hash ...
func (twt reTwt) Hash() string {
	if twt.hash != "" {
		return twt.hash
	}

	payload := twt.Twter().URL + "\n" + twt.Created().Format(time.RFC3339) + "\n" + twt.Text()
	sum := blake2b.Sum256([]byte(payload))

	// Base32 is URL-safe, unlike Base64, and shorter than hex.
	encoding := base32.StdEncoding.WithPadding(base32.NoPadding)
	hash := strings.ToLower(encoding.EncodeToString(sum[:]))
	twt.hash = hash[len(hash)-types.TwtHashLength:]

	return twt.hash
}

func (twt reTwt) IsZero() bool {
	return twt.Twter().IsZero() && twt.Created().IsZero() && twt.Text() == ""
}

type reMention struct {
	twter types.Twter
}

var _ types.TwtMention = (*reMention)(nil)

func (m *reMention) Twter() types.Twter { return m.twter }

type reTag struct {
	tag string
}

var _ types.TwtTag = (*reTag)(nil)

func (t *reTag) Tag() string {
	if t == nil {
		return ""
	}
	return t.tag
}

func (t *reTag) Text() string {
	sp := strings.Fields(t.tag)

	return sp[0]
}
func (t *reTag) Target() string {
	sp := strings.Fields(t.tag)
	if len(sp) > 1 {
		return sp[1]
	}
	return ""
}

// FormatMentionsAndTags turns `@<nick URL>` into `<a href="URL">@nick</a>`
// and `#<tag URL>` into `<a href="URL">#tag</a>` and a `!<hash URL>`
// into a `<a href="URL">!hash</a>`.
func formatMentionsAndTags(opts types.FmtOpts, text string, format types.TwtTextFormat) string {
	re := regexp.MustCompile(`(@|#)<([^ ]+) *([^>]+)>`)
	return re.ReplaceAllStringFunc(text, func(match string) string {

		parts := re.FindStringSubmatch(match)
		prefix, nick, url := parts[1], parts[2], parts[3]

		if format == types.TextFmt {
			switch prefix {
			case "@":
				if opts != nil && opts.IsLocalURL(url) && strings.HasSuffix(url, "/twtxt.txt") {
					return fmt.Sprintf("%s@%s", nick, opts.LocalURL().Hostname())
				}
				return fmt.Sprintf("@%s", nick)
			default:
				return fmt.Sprintf("%s%s", prefix, nick)
			}
		}

		if format == types.HTMLFmt {
			switch prefix {
			case "@":
				if opts != nil {
					if opts.IsLocalURL(url) && strings.HasSuffix(url, "/twtxt.txt") {
						url = opts.UserURL(url)
					} else {
						url = opts.ExternalURL(nick, url)
					}
				}
				return fmt.Sprintf(`<a href="%s">@%s</a>`, url, nick)

			default:
				return fmt.Sprintf(`<a href="%s">%s%s</a>`, url, prefix, nick)
			}
		}

		switch prefix {
		case "@":
			// Using (#) anchors to add the nick to URL for now. The Fluter app needs it since
			// 	the Markdown plugin doesn't include the link text that contains the nick in its onTap callback
			// https://github.com/flutter/flutter_markdown/issues/286
			return fmt.Sprintf(`[@%s](%s#%s)`, nick, url, nick)
		default:
			return fmt.Sprintf(`[%s%s](%s)`, prefix, nick, url)
		}
	})
}

// FormatMentionsAndTagsForSubject turns `@<nick URL>` into `@nick`
func FormatMentionsAndTagsForSubject(text string) string {
	re := regexp.MustCompile(`(@|#)<([^ ]+) *([^>]+)>`)
	return re.ReplaceAllStringFunc(text, func(match string) string {
		parts := re.FindStringSubmatch(match)
		prefix, nick := parts[1], parts[2]
		return fmt.Sprintf(`%s%s`, prefix, nick)
	})
}

func ParseTime(timestr string) (tm time.Time, err error) {
	// Twtxt clients generally uses basically time.RFC3339Nano, but sometimes
	// there's a colon in the timezone, or no timezone at all.
	for _, layout := range []string{
		"2006-01-02T15:04:05.999999999Z07:00",
		"2006-01-02T15:04:05.999999999Z0700",
		"2006-01-02T15:04:05.999999999",
		"2006-01-02T15:04.999999999Z07:00",
		"2006-01-02T15:04.999999999Z0700",
		"2006-01-02T15:04.999999999",
	} {
		tm, err = time.Parse(layout, strings.ToUpper(timestr))
		if err != nil {
			continue
		}
		return
	}
	return
}

var (
	ErrInvalidTwtLine = errors.New("error: invalid twt line parsed")
	ErrInvalidFeed    = errors.New("error: erroneous feed detected")
)

type retwtManager struct{}

func (retwtManager) DecodeJSON(b []byte) (types.Twt, error) { return DecodeJSON(b) }
func (retwtManager) ParseLine(line string, twter types.Twter) (twt types.Twt, err error) {
	return ParseLine(line, twter)
}
func (retwtManager) ParseFile(r io.Reader, twter types.Twter) (types.TwtFile, error) {
	return ParseFile(r, twter)
}
func (retwtManager) MakeTwt(twter types.Twter, ts time.Time, text string) types.Twt {
	return NewReTwt(twter, text, ts)
}

func DefaultTwtManager() {
	types.SetTwtManager(&retwtManager{})
}

type retwtFile struct {
	twter types.Twter
	twts  types.Twts
}

var _ types.TwtFile = retwtFile{}

func (r retwtFile) Twter() types.Twter { return r.twter }
func (r retwtFile) Comment() string    { return "" }
func (r retwtFile) Info() types.Info   { return nil }
func (r retwtFile) Twts() types.Twts   { return r.twts }

type reSubject string

func (r reSubject) Tag() types.TwtTag {
	s := string(r)
	return &reTag{s[1 : len(s)-1]}

}
func (r reSubject) Text() string {
	sp := strings.Fields(string(r))
	if len(sp) > 1 {
		return sp[1]
	}
	return ""
}
func (r reSubject) FormatText() string {
	return FormatMentionsAndTagsForSubject(string(r))
}
func (r reSubject) FormatDisplay() string {
	return string(r)
}
// ExpandMentions turns "@nick" into "@<nick URL>" if we're following the user or feed
// or if they exist on the local pod. Also turns @user@domain into
// @<user URL> as a convenient way to mention users across pods.
func ExpandMentions(opts types.FmtOpts, lookup types.FeedLookup, text string) string {
	re := regexp.MustCompile(`@([a-zA-Z0-9][a-zA-Z0-9_-]+)(?:@)?((?:[_a-z0-9](?:[_a-z0-9-]{0,61}[a-z0-9]\.)|(?:[0-9]+/[0-9]{2})\.)+(?:[a-z](?:[a-z0-9-]{0,61}[a-z0-9])?)?)?`)
	return re.ReplaceAllStringFunc(text, func(match string) string {
		parts := re.FindStringSubmatch(match)
		mentionedNick := parts[1]
		mentionedDomain := parts[2]

		if mentionedNick != "" && mentionedDomain != "" {
			// TODO: Validate the remote end for a valid Twtxt pod?
			// XXX: Should we always assume https:// ?
			return fmt.Sprintf(
				"@<%s https://%s/user/%s/twtxt.txt>",
				mentionedNick, mentionedDomain, mentionedNick,
			)
		}

		// for followedNick, followedURL := range user.Following {
		// 	if mentionedNick == followedNick {
		// 		return fmt.Sprintf("@<%s %s>", followedNick, followedURL)
		// 	}
		// }

		// username := NormalizeUsername(mentionedNick)
		// if db.HasUser(username) || db.HasFeed(username) {
		// 	return fmt.Sprintf("@<%s %s>", username, URLForUser(conf, username))
		// }

		if lookup != nil {
			twter := lookup.FeedLookup(mentionedNick)
			return fmt.Sprintf("@<%s %s>", twter.Nick, twter.URL)
		}

		// Not expanding if we're not following, not a local user/feed
		return match
	})
}

// Turns #tag into "#<tag URL>"
func ExpandTag(opts types.FmtOpts, text string) string {
	// Sadly, Go's regular expressions don't support negative lookbehind, so we
	// need to bake it differently into the regex with several choices.
	re := regexp.MustCompile(`(^|\s|(^|[^\]])\()#([-\w]+)`)
	return re.ReplaceAllStringFunc(text, func(match string) string {
		parts := re.FindStringSubmatch(match)
		prefix := parts[1]
		tag := parts[3]

		return fmt.Sprintf("%s<%s %s>", prefix, tag, opts.URLForTag(tag))
	})
}<|MERGE_RESOLUTION|>--- conflicted
+++ resolved
@@ -201,11 +201,7 @@
 		// Dynamic Fields
 		Hash:    twt.Hash(),
 		Tags:    tags.Tags(),
-<<<<<<< HEAD
-		Subject: twt.Subject().FormatText(),
-=======
 		Subject: twt.Subject().FormatDisplay(),
->>>>>>> b603d3c3
 	})
 }
 
