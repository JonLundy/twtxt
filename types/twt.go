package types

import (
	"encoding/gob"
	"encoding/json"
	"errors"
	"fmt"
	"io"
	"net/url"
	"sort"
	"strings"
	"time"
)

const (
	TwtHashLength = 7
)

// Twter ...
type Twter struct {
	Nick    string
	URL     string
	Avatar  string
	Tagline string
	Follow  map[string]Twter
}

func (twter Twter) IsZero() bool {
	return twter.Nick == "" && twter.URL == ""
}

func (twter Twter) MarshalJSON() ([]byte, error) {
	return json.Marshal(struct {
		Nick    string `json:"nick"`
		URL     string `json:"url"`
		Avatar  string `json:"avatar"`
		Tagline string `json:"tagline"`
	}{
		Nick:    twter.Nick,
		URL:     twter.URL,
		Avatar:  twter.Avatar,
		Tagline: twter.Tagline,
	})
}
func (twter Twter) String() string { return fmt.Sprintf("%v\t%v", twter.Nick, twter.URL) }

func (twter Twter) Domain() string {
	if sp := strings.SplitN(twter.Nick, "@", 2); len(sp) == 2 {
		return sp[1]
	}
	if url, err := url.Parse(twter.URL); err == nil {
		return url.Hostname()
	}
	return ""
}
func (twter Twter) DomainNick() string {
	if strings.ContainsRune(twter.Nick, '@') {
		return twter.Nick
	}

	if url, err := url.Parse(twter.URL); err == nil {
		return twter.Nick + "@" + url.Hostname()
	}

	return twter.Nick
}

// Twt ...
type Twt interface {
	IsZero() bool
	Clone() Twt

	Twter() Twter
	Created() time.Time
	Text() string

	Hash() string
	Subject() Subject
	Mentions() MentionList
	Links() LinkList
	Tags() TagList

	ExpandLinks(FmtOpts, FeedLookup)
	FormatTwt() string
	FormatText(TwtTextFormat, FmtOpts) string

	fmt.Stringer
}

type TwtMention interface {
	Twter() Twter
}

type MentionList []TwtMention

type TwtTag interface {
	Text() string
	Target() string
}

type TagList []TwtTag

func (tags *TagList) Tags() []string {
	if tags == nil {
		return nil
	}
	lis := make([]string, len(*tags))
	for i, t := range *tags {
		lis[i] = t.Text()
	}
	return lis
}

type TwtLink interface {
	Text() string
	Target() string
}

type LinkList []TwtLink

type Subject interface {
	Text() string
	Tag() TwtTag

	FormatDisplay() string
}

// TwtMap ...
type TwtMap map[string]Twt

// Twts typedef to be able to attach sort methods
type Twts []Twt

func (twts Twts) Len() int {
	return len(twts)
}
func (twts Twts) Less(i, j int) bool {
	return twts[i].Created().After(twts[j].Created())
}
func (twts Twts) Swap(i, j int) {
	twts[i], twts[j] = twts[j], twts[i]
}

// Tags ...
func (twts Twts) Tags() TagList {
	var tags TagList
	for _, twt := range twts {
		tags = append(tags, twt.Tags()...)
	}
	return tags
}

func (twts Twts) TagCount() map[string]int {
	tags := make(map[string]int)
	for _, twt := range twts {
		for _, tag := range twt.Tags() {
			if txt := tag.Text(); txt != "" {
				tags[txt]++
			} else {
				tags[tag.Target()]++
			}
		}
	}
	return tags
}

// Mentions ...
func (twts Twts) Mentions() MentionList {
	var mentions MentionList
	for _, twt := range twts {
		mentions = append(mentions, twt.Mentions()...)
	}
	return mentions
}
func (twts Twts) MentionCount() map[string]int {
	mentions := make(map[string]int)
	for _, twt := range twts {
		for _, m := range twt.Mentions() {
			mentions[m.Twter().Nick]++
		}
	}
	return mentions
}

// Links ...
func (twts Twts) Links() LinkList {
	var links LinkList
	for _, twt := range twts {
		links = append(links, twt.Links()...)
	}
	return links
}
func (twts Twts) LinkCount() map[string]int {
	links := make(map[string]int)
	for _, twt := range twts {
		for _, link := range twt.Links() {
			links[link.Target()]++
		}
	}
	return links
}

// Subjects ...
func (twts Twts) Subjects() []Subject {
	var subjects []Subject
	for _, twt := range twts {
		subjects = append(subjects, twt.Subject())
	}
	return subjects
}

func (twts Twts) SubjectCount() map[string]int {
	subjects := make(map[string]int)
	for _, twt := range twts {
<<<<<<< HEAD
		subjects[twt.Subject().FormatText()]++
=======
		subjects[twt.Subject().FormatDisplay()]++
>>>>>>> b603d3c3
	}
	return subjects
}

func (twts Twts) Clone() Twts {
	lis := make([]Twt, len(twts))
	for i := range twts {
		lis[i] = twts[i].Clone()
	}
	return lis
}

func (twts *Twts) UnmarshalJSON(data []byte) error {
	if twts == nil {
		return fmt.Errorf("uninitialized *Twts")
	}
	var lis []json.RawMessage
	err := json.Unmarshal(data, &lis)
	if err != nil {
		return err
	}

	for _, b := range lis {
		twt, err := DecodeJSON(b)
		if err != nil {
			return err
		}
		*twts = append(*twts, twt)
	}
	return nil
}

type FmtOpts interface {
	LocalURL() *url.URL
	IsLocalURL(string) bool
	UserURL(string) string
	ExternalURL(nick, uri string) string
	URLForTag(tag string) string
	URLForUser(user string) string
}

// TwtTextFormat represents the format of which the twt text gets formatted to
type TwtTextFormat int

const (
	// MarkdownFmt to use markdown format
	MarkdownFmt TwtTextFormat = iota
	// HTMLFmt to use HTML format
	HTMLFmt
	// TextFmt to use for og:description
	TextFmt
)

var NilTwt = nilTwt{}

type nilTwt struct{}

var _ Twt = NilTwt
var _ gob.GobEncoder = NilTwt
var _ gob.GobDecoder = NilTwt

func (nilTwt) IsZero() bool { return true }
func (nilTwt) Clone() Twt   { return NilTwt }

func (nilTwt) Twter() Twter       { return Twter{} }
func (nilTwt) Created() time.Time { return time.Now() }
func (nilTwt) Text() string       { return "" }

func (nilTwt) Hash() string          { return "" }
func (nilTwt) Subject() Subject      { return nil }
func (nilTwt) Mentions() MentionList { return nil }
func (nilTwt) Tags() TagList         { return nil }
func (nilTwt) Links() LinkList       { return nil }

func (nilTwt) ExpandLinks(FmtOpts, FeedLookup)          {}
func (nilTwt) FormatTwt() string                        { return "" }
func (nilTwt) FormatText(TwtTextFormat, FmtOpts) string { return "" }

func (nilTwt) String() string             { return "" }
func (nilTwt) GobDecode([]byte) error     { return ErrNotImplemented }
func (nilTwt) GobEncode() ([]byte, error) { return nil, ErrNotImplemented }

func init() {
	gob.Register(&nilTwt{})
}

type TwtManager interface {
	DecodeJSON([]byte) (Twt, error)
	ParseLine(string, Twter) (Twt, error)
	ParseFile(io.Reader, Twter) (TwtFile, error)
	MakeTwt(twter Twter, ts time.Time, text string) Twt
}

type nilManager struct{}

var _ TwtManager = nilManager{}

func (nilManager) DecodeJSON([]byte) (Twt, error) { panic("twt managernot configured") }
func (nilManager) ParseLine(line string, twter Twter) (twt Twt, err error) {
	panic("twt managernot configured")
}
func (nilManager) ParseFile(r io.Reader, twter Twter) (TwtFile, error) {
	panic("twt managernot configured")
}
func (nilManager) MakeTwt(twter Twter, ts time.Time, text string) Twt {
	panic("twt managernot configured")
}

var ErrNotImplemented = errors.New("not implemented")

var twtManager TwtManager = &nilManager{}

func DecodeJSON(b []byte) (Twt, error) { return twtManager.DecodeJSON(b) }
func ParseLine(line string, twter Twter) (twt Twt, err error) {
	return twtManager.ParseLine(line, twter)
}
func ParseFile(r io.Reader, twter Twter) (TwtFile, error) {
	return twtManager.ParseFile(r, twter)
}
func MakeTwt(twter Twter, ts time.Time, text string) Twt {
	return twtManager.MakeTwt(twter, ts, text)
}

func SetTwtManager(m TwtManager) {
	twtManager = m
}

type TwtFile interface {
	Twter() Twter
	Info() Info
	Twts() Twts
}

type Info interface {
	Followers() []Twter

	KV
}
type KV interface {
	GetN(string, int) (Value, bool)
	GetAll(string) []Value
	fmt.Stringer
}

type Value interface {
	Key() string
	Value() string
}

// SplitTwts into two groupings. The first with created > ttl or at most N. the second all remaining twts.
func SplitTwts(twts Twts, ttl time.Duration, N int) (Twts, Twts) {
	oldTime := time.Now().Add(-ttl)

	sort.Sort(twts)

	pos := 0
	for ; pos < len(twts) && pos < N; pos++ {
		if twts[pos].Created().Before(oldTime) {
			pos-- // current pos is before oldTime. step back one.
			break
		}
	}

	if pos < 1 {
		return nil, twts
	}

	return twts[:pos], twts[pos:]
}

type FeedLookup interface {
	FeedLookup(string) *Twter
}

type FeedLookupFn func(string) *Twter

func (fn FeedLookupFn) FeedLookup(s string) *Twter { return fn(s) }

func NormalizeUsername(username string) string {
	return strings.TrimSpace(strings.ToLower(username))
}<|MERGE_RESOLUTION|>--- conflicted
+++ resolved
@@ -212,11 +212,7 @@
 func (twts Twts) SubjectCount() map[string]int {
 	subjects := make(map[string]int)
 	for _, twt := range twts {
-<<<<<<< HEAD
-		subjects[twt.Subject().FormatText()]++
-=======
 		subjects[twt.Subject().FormatDisplay()]++
->>>>>>> b603d3c3
 	}
 	return subjects
 }
